--- conflicted
+++ resolved
@@ -3,16 +3,13 @@
 excluded:
   - .build
   - Carthage
-<<<<<<< HEAD
   - Package.swift
-=======
 
 # TODO: Re-enable these rules.
 disabled_rules:
   - cyclomatic_complexity
   - implicit_return
   - todo
->>>>>>> 773f0257
 
 opt_in_rules:
   - array_init
