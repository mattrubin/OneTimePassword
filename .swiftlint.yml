# Configuration for SwiftLint (https://github.com/realm/SwiftLint)

excluded:
  - Carthage
opt_in_rules:
  - empty_count
<<<<<<< HEAD
#  - missing_docs
=======
  - missing_docs
  - vertical_whitespace
>>>>>>> 854257b0
disabled_rules:
  - comma
  - cyclomatic_complexity
  - function_body_length
  - line_length
  - opening_brace
  - valid_docs<|MERGE_RESOLUTION|>--- conflicted
+++ resolved
@@ -4,12 +4,8 @@
   - Carthage
 opt_in_rules:
   - empty_count
-<<<<<<< HEAD
 #  - missing_docs
-=======
-  - missing_docs
   - vertical_whitespace
->>>>>>> 854257b0
 disabled_rules:
   - comma
   - cyclomatic_complexity
