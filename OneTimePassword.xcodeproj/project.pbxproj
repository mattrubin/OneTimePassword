// !$*UTF8*$!
{
	archiveVersion = 1;
	classes = {
	};
	objectVersion = 46;
	objects = {

/* Begin PBXBuildFile section */
		B6C6D5560BC6437A8E4F8580 /* libPods.a in Frameworks */ = {isa = PBXBuildFile; fileRef = 560131D4F5D140EA8458D149 /* libPods.a */; };
		C9003418196F7046009733E8 /* Keychain.swift in Sources */ = {isa = PBXBuildFile; fileRef = C9003417196F7046009733E8 /* Keychain.swift */; };
		C9290C301947D104008AE4DE /* TokenSerializationTests.swift in Sources */ = {isa = PBXBuildFile; fileRef = C9290C2F1947D104008AE4DE /* TokenSerializationTests.swift */; };
		C93A2501196AF8E900F86892 /* OTPGenerator.m in Sources */ = {isa = PBXBuildFile; fileRef = C93A24F5196AF8E900F86892 /* OTPGenerator.m */; };
		C93A2503196AF8E900F86892 /* OTPPersistence.m in Sources */ = {isa = PBXBuildFile; fileRef = C93A24F7196AF8E900F86892 /* OTPPersistence.m */; };
		C93A251A196B1BA400F86892 /* Token.swift in Sources */ = {isa = PBXBuildFile; fileRef = C93A2519196B1BA400F86892 /* Token.swift */; };
		C94B2007197774A20014A202 /* TokenTests.swift in Sources */ = {isa = PBXBuildFile; fileRef = C94B2006197774A20014A202 /* TokenTests.swift */; };
		C95B10CC196D22B9000840AA /* TokenGenerationTests.swift in Sources */ = {isa = PBXBuildFile; fileRef = C95B10CB196D22B9000840AA /* TokenGenerationTests.swift */; };
		C96A4D85196E887F009FCB83 /* OTPSecurity.h in Headers */ = {isa = PBXBuildFile; fileRef = C96A4D83196E887F009FCB83 /* OTPSecurity.h */; };
		C96A4D86196E887F009FCB83 /* OTPSecurity.m in Sources */ = {isa = PBXBuildFile; fileRef = C96A4D84196E887F009FCB83 /* OTPSecurity.m */; };
		C97C82441946E51D00FD9F4C /* OneTimePassword.framework in Frameworks */ = {isa = PBXBuildFile; fileRef = C97C82381946E51D00FD9F4C /* OneTimePassword.framework */; };
<<<<<<< HEAD
		C9A486AE196F352E00524F51 /* OneTimePasswordLegacy.h in Headers */ = {isa = PBXBuildFile; fileRef = C9A486AD196F352E00524F51 /* OneTimePasswordLegacy.h */; settings = {ATTRIBUTES = (Public, ); }; };
		C9A486B4196F352F00524F51 /* OneTimePasswordLegacy.framework in Frameworks */ = {isa = PBXBuildFile; fileRef = C9A486A9196F352E00524F51 /* OneTimePasswordLegacy.framework */; };
		C9A486C4196F36E100524F51 /* OTPToken.swift in Sources */ = {isa = PBXBuildFile; fileRef = C9DC7ECC196C4D3D00B50C82 /* OTPToken.swift */; };
		C9A486C6196F38C100524F51 /* OTPTokenGenerationTests.m in Sources */ = {isa = PBXBuildFile; fileRef = C93A2513196AFE1100F86892 /* OTPTokenGenerationTests.m */; };
		C9A486C7196F38C400524F51 /* OTPTokenPersistenceTests.m in Sources */ = {isa = PBXBuildFile; fileRef = C93A2514196AFE1100F86892 /* OTPTokenPersistenceTests.m */; };
		C9A486C8196F38C800524F51 /* OTPTokenSerializationTests.m in Sources */ = {isa = PBXBuildFile; fileRef = C93A2515196AFE1100F86892 /* OTPTokenSerializationTests.m */; };
		C9A486C9196F38CD00524F51 /* OTPTypeStrings.m in Sources */ = {isa = PBXBuildFile; fileRef = C9C9FE25196D181800C7ACEE /* OTPTypeStrings.m */; };
		C9A486CA196F38D100524F51 /* NSDictionary+QueryString.m in Sources */ = {isa = PBXBuildFile; fileRef = C9C9FE20196D175B00C7ACEE /* NSDictionary+QueryString.m */; };
		C9A486CB196F38D500524F51 /* NSString+PercentEncoding.m in Sources */ = {isa = PBXBuildFile; fileRef = C9C9FE1E196D175B00C7ACEE /* NSString+PercentEncoding.m */; };
		C9A486CC196F4BD100524F51 /* OTPTypes.h in Headers */ = {isa = PBXBuildFile; fileRef = C93A24FC196AF8E900F86892 /* OTPTypes.h */; settings = {ATTRIBUTES = (Public, ); }; };
		C9DC7EC4196BD5DF00B50C82 /* Token+Serialization.swift in Sources */ = {isa = PBXBuildFile; fileRef = C9DC7EC3196BD5DF00B50C82 /* Token+Serialization.swift */; };
		C9DC7EC8196BDF3B00B50C82 /* Token+Generation.swift in Sources */ = {isa = PBXBuildFile; fileRef = C9DC7EC7196BDF3B00B50C82 /* Token+Generation.swift */; };
		C9F5981B196E3E48002E4D0E /* Token+Persistence.swift in Sources */ = {isa = PBXBuildFile; fileRef = C9F5981A196E3E48002E4D0E /* Token+Persistence.swift */; };
=======
		C983AB6F197F913400975003 /* OTPBase32Tests.m in Sources */ = {isa = PBXBuildFile; fileRef = C983AB6E197F913400975003 /* OTPBase32Tests.m */; };
>>>>>>> 0d36e03d
/* End PBXBuildFile section */

/* Begin PBXContainerItemProxy section */
		C9003415196F6C83009733E8 /* PBXContainerItemProxy */ = {
			isa = PBXContainerItemProxy;
			containerPortal = C97C822F1946E51D00FD9F4C /* Project object */;
			proxyType = 1;
			remoteGlobalIDString = C97C82371946E51D00FD9F4C;
			remoteInfo = OneTimePassword;
		};
		C97C82451946E51D00FD9F4C /* PBXContainerItemProxy */ = {
			isa = PBXContainerItemProxy;
			containerPortal = C97C822F1946E51D00FD9F4C /* Project object */;
			proxyType = 1;
			remoteGlobalIDString = C97C82371946E51D00FD9F4C;
			remoteInfo = OneTimePassword;
		};
		C9A486B5196F352F00524F51 /* PBXContainerItemProxy */ = {
			isa = PBXContainerItemProxy;
			containerPortal = C97C822F1946E51D00FD9F4C /* Project object */;
			proxyType = 1;
			remoteGlobalIDString = C9A486A8196F352E00524F51;
			remoteInfo = OneTimePasswordLegacy;
		};
		C9A486C2196F353000524F51 /* PBXContainerItemProxy */ = {
			isa = PBXContainerItemProxy;
			containerPortal = C97C822F1946E51D00FD9F4C /* Project object */;
			proxyType = 1;
			remoteGlobalIDString = C9A486A8196F352E00524F51;
			remoteInfo = OneTimePasswordLegacy;
		};
/* End PBXContainerItemProxy section */

/* Begin PBXFileReference section */
		560131D4F5D140EA8458D149 /* libPods.a */ = {isa = PBXFileReference; explicitFileType = archive.ar; includeInIndex = 0; path = libPods.a; sourceTree = BUILT_PRODUCTS_DIR; };
		C9003417196F7046009733E8 /* Keychain.swift */ = {isa = PBXFileReference; fileEncoding = 4; lastKnownFileType = sourcecode.swift; path = Keychain.swift; sourceTree = "<group>"; };
		C9290C2F1947D104008AE4DE /* TokenSerializationTests.swift */ = {isa = PBXFileReference; fileEncoding = 4; lastKnownFileType = sourcecode.swift; path = TokenSerializationTests.swift; sourceTree = "<group>"; };
		C9377D40196B93F900D6C67E /* OneTimePassword-Bridging-Header.h */ = {isa = PBXFileReference; lastKnownFileType = sourcecode.c.h; path = "OneTimePassword-Bridging-Header.h"; sourceTree = "<group>"; };
		C93A24F4196AF8E900F86892 /* OTPGenerator.h */ = {isa = PBXFileReference; fileEncoding = 4; lastKnownFileType = sourcecode.c.h; path = OTPGenerator.h; sourceTree = "<group>"; };
		C93A24F5196AF8E900F86892 /* OTPGenerator.m */ = {isa = PBXFileReference; fileEncoding = 4; lastKnownFileType = sourcecode.c.objc; path = OTPGenerator.m; sourceTree = "<group>"; };
		C93A24F6196AF8E900F86892 /* OTPPersistence.h */ = {isa = PBXFileReference; fileEncoding = 4; lastKnownFileType = sourcecode.c.h; path = OTPPersistence.h; sourceTree = "<group>"; };
		C93A24F7196AF8E900F86892 /* OTPPersistence.m */ = {isa = PBXFileReference; fileEncoding = 4; lastKnownFileType = sourcecode.c.objc; path = OTPPersistence.m; sourceTree = "<group>"; };
		C93A24FC196AF8E900F86892 /* OTPTypes.h */ = {isa = PBXFileReference; fileEncoding = 4; lastKnownFileType = sourcecode.c.h; path = OTPTypes.h; sourceTree = "<group>"; };
		C93A2513196AFE1100F86892 /* OTPTokenGenerationTests.m */ = {isa = PBXFileReference; fileEncoding = 4; lastKnownFileType = sourcecode.c.objc; path = OTPTokenGenerationTests.m; sourceTree = "<group>"; };
		C93A2514196AFE1100F86892 /* OTPTokenPersistenceTests.m */ = {isa = PBXFileReference; fileEncoding = 4; lastKnownFileType = sourcecode.c.objc; path = OTPTokenPersistenceTests.m; sourceTree = "<group>"; };
		C93A2515196AFE1100F86892 /* OTPTokenSerializationTests.m */ = {isa = PBXFileReference; fileEncoding = 4; lastKnownFileType = sourcecode.c.objc; path = OTPTokenSerializationTests.m; sourceTree = "<group>"; };
		C93A2519196B1BA400F86892 /* Token.swift */ = {isa = PBXFileReference; fileEncoding = 4; lastKnownFileType = sourcecode.swift; path = Token.swift; sourceTree = "<group>"; };
		C94B2006197774A20014A202 /* TokenTests.swift */ = {isa = PBXFileReference; fileEncoding = 4; lastKnownFileType = sourcecode.swift; path = TokenTests.swift; sourceTree = "<group>"; };
		C95B10CB196D22B9000840AA /* TokenGenerationTests.swift */ = {isa = PBXFileReference; fileEncoding = 4; lastKnownFileType = sourcecode.swift; path = TokenGenerationTests.swift; sourceTree = "<group>"; };
		C96A4D83196E887F009FCB83 /* OTPSecurity.h */ = {isa = PBXFileReference; fileEncoding = 4; lastKnownFileType = sourcecode.c.h; path = OTPSecurity.h; sourceTree = "<group>"; };
		C96A4D84196E887F009FCB83 /* OTPSecurity.m */ = {isa = PBXFileReference; fileEncoding = 4; lastKnownFileType = sourcecode.c.objc; path = OTPSecurity.m; sourceTree = "<group>"; };
		C97C82381946E51D00FD9F4C /* OneTimePassword.framework */ = {isa = PBXFileReference; explicitFileType = wrapper.framework; includeInIndex = 0; path = OneTimePassword.framework; sourceTree = BUILT_PRODUCTS_DIR; };
		C97C823C1946E51D00FD9F4C /* Info.plist */ = {isa = PBXFileReference; lastKnownFileType = text.plist.xml; path = Info.plist; sourceTree = "<group>"; };
		C97C82431946E51D00FD9F4C /* OneTimePasswordTests.xctest */ = {isa = PBXFileReference; explicitFileType = wrapper.cfbundle; includeInIndex = 0; path = OneTimePasswordTests.xctest; sourceTree = BUILT_PRODUCTS_DIR; };
		C97C82491946E51D00FD9F4C /* Info.plist */ = {isa = PBXFileReference; lastKnownFileType = text.plist.xml; path = Info.plist; sourceTree = "<group>"; };
<<<<<<< HEAD
		C9A486A9196F352E00524F51 /* OneTimePasswordLegacy.framework */ = {isa = PBXFileReference; explicitFileType = wrapper.framework; includeInIndex = 0; path = OneTimePasswordLegacy.framework; sourceTree = BUILT_PRODUCTS_DIR; };
		C9A486AC196F352E00524F51 /* Info.plist */ = {isa = PBXFileReference; lastKnownFileType = text.plist.xml; path = Info.plist; sourceTree = "<group>"; };
		C9A486AD196F352E00524F51 /* OneTimePasswordLegacy.h */ = {isa = PBXFileReference; lastKnownFileType = sourcecode.c.h; path = OneTimePasswordLegacy.h; sourceTree = "<group>"; };
		C9A486B3196F352E00524F51 /* OneTimePasswordLegacyTests.xctest */ = {isa = PBXFileReference; explicitFileType = wrapper.cfbundle; includeInIndex = 0; path = OneTimePasswordLegacyTests.xctest; sourceTree = BUILT_PRODUCTS_DIR; };
		C9A486B9196F352F00524F51 /* Info.plist */ = {isa = PBXFileReference; lastKnownFileType = text.plist.xml; path = Info.plist; sourceTree = "<group>"; };
		C9C9FE1D196D175B00C7ACEE /* NSString+PercentEncoding.h */ = {isa = PBXFileReference; fileEncoding = 4; lastKnownFileType = sourcecode.c.h; path = "NSString+PercentEncoding.h"; sourceTree = "<group>"; };
		C9C9FE1E196D175B00C7ACEE /* NSString+PercentEncoding.m */ = {isa = PBXFileReference; fileEncoding = 4; lastKnownFileType = sourcecode.c.objc; path = "NSString+PercentEncoding.m"; sourceTree = "<group>"; };
		C9C9FE1F196D175B00C7ACEE /* NSDictionary+QueryString.h */ = {isa = PBXFileReference; fileEncoding = 4; lastKnownFileType = sourcecode.c.h; path = "NSDictionary+QueryString.h"; sourceTree = "<group>"; };
		C9C9FE20196D175B00C7ACEE /* NSDictionary+QueryString.m */ = {isa = PBXFileReference; fileEncoding = 4; lastKnownFileType = sourcecode.c.objc; path = "NSDictionary+QueryString.m"; sourceTree = "<group>"; };
		C9C9FE24196D181800C7ACEE /* OTPTypeStrings.h */ = {isa = PBXFileReference; fileEncoding = 4; lastKnownFileType = sourcecode.c.h; path = OTPTypeStrings.h; sourceTree = "<group>"; };
		C9C9FE25196D181800C7ACEE /* OTPTypeStrings.m */ = {isa = PBXFileReference; fileEncoding = 4; lastKnownFileType = sourcecode.c.objc; path = OTPTypeStrings.m; sourceTree = "<group>"; };
		C9DC7EC3196BD5DF00B50C82 /* Token+Serialization.swift */ = {isa = PBXFileReference; fileEncoding = 4; lastKnownFileType = sourcecode.swift; path = "Token+Serialization.swift"; sourceTree = "<group>"; };
		C9DC7EC7196BDF3B00B50C82 /* Token+Generation.swift */ = {isa = PBXFileReference; fileEncoding = 4; lastKnownFileType = sourcecode.swift; path = "Token+Generation.swift"; sourceTree = "<group>"; };
		C9DC7ECC196C4D3D00B50C82 /* OTPToken.swift */ = {isa = PBXFileReference; fileEncoding = 4; lastKnownFileType = sourcecode.swift; path = OTPToken.swift; sourceTree = "<group>"; };
		C9F5981A196E3E48002E4D0E /* Token+Persistence.swift */ = {isa = PBXFileReference; fileEncoding = 4; lastKnownFileType = sourcecode.swift; path = "Token+Persistence.swift"; sourceTree = "<group>"; };
=======
		C983AB6E197F913400975003 /* OTPBase32Tests.m */ = {isa = PBXFileReference; fileEncoding = 4; lastKnownFileType = sourcecode.c.objc; path = OTPBase32Tests.m; sourceTree = "<group>"; };
>>>>>>> 0d36e03d
		CA0307BA64104BFF93EB7509 /* Pods.xcconfig */ = {isa = PBXFileReference; includeInIndex = 1; lastKnownFileType = text.xcconfig; name = Pods.xcconfig; path = Pods/Pods.xcconfig; sourceTree = "<group>"; };
/* End PBXFileReference section */

/* Begin PBXFrameworksBuildPhase section */
		C97C82341946E51D00FD9F4C /* Frameworks */ = {
			isa = PBXFrameworksBuildPhase;
			buildActionMask = 2147483647;
			files = (
				B6C6D5560BC6437A8E4F8580 /* libPods.a in Frameworks */,
			);
			runOnlyForDeploymentPostprocessing = 0;
		};
		C97C82401946E51D00FD9F4C /* Frameworks */ = {
			isa = PBXFrameworksBuildPhase;
			buildActionMask = 2147483647;
			files = (
				C97C82441946E51D00FD9F4C /* OneTimePassword.framework in Frameworks */,
			);
			runOnlyForDeploymentPostprocessing = 0;
		};
		C9A486A5196F352E00524F51 /* Frameworks */ = {
			isa = PBXFrameworksBuildPhase;
			buildActionMask = 2147483647;
			files = (
			);
			runOnlyForDeploymentPostprocessing = 0;
		};
		C9A486B0196F352E00524F51 /* Frameworks */ = {
			isa = PBXFrameworksBuildPhase;
			buildActionMask = 2147483647;
			files = (
				C9A486B4196F352F00524F51 /* OneTimePasswordLegacy.framework in Frameworks */,
			);
			runOnlyForDeploymentPostprocessing = 0;
		};
/* End PBXFrameworksBuildPhase section */

/* Begin PBXGroup section */
		746E7166AD60449882DD84C7 /* Frameworks */ = {
			isa = PBXGroup;
			children = (
				CA0307BA64104BFF93EB7509 /* Pods.xcconfig */,
				560131D4F5D140EA8458D149 /* libPods.a */,
			);
			name = Frameworks;
			sourceTree = "<group>";
		};
		C97C822E1946E51D00FD9F4C = {
			isa = PBXGroup;
			children = (
				C97C823A1946E51D00FD9F4C /* OneTimePassword */,
				C97C82471946E51D00FD9F4C /* OneTimePasswordTests */,
				C9A486AA196F352E00524F51 /* OneTimePasswordLegacy */,
				C9A486B7196F352F00524F51 /* OneTimePasswordLegacyTests */,
				746E7166AD60449882DD84C7 /* Frameworks */,
				C97C82391946E51D00FD9F4C /* Products */,
			);
			sourceTree = "<group>";
		};
		C97C82391946E51D00FD9F4C /* Products */ = {
			isa = PBXGroup;
			children = (
				C97C82381946E51D00FD9F4C /* OneTimePassword.framework */,
				C97C82431946E51D00FD9F4C /* OneTimePasswordTests.xctest */,
				C9A486A9196F352E00524F51 /* OneTimePasswordLegacy.framework */,
				C9A486B3196F352E00524F51 /* OneTimePasswordLegacyTests.xctest */,
			);
			name = Products;
			sourceTree = "<group>";
		};
		C97C823A1946E51D00FD9F4C /* OneTimePassword */ = {
			isa = PBXGroup;
			children = (
				C93A2519196B1BA400F86892 /* Token.swift */,
				C9DC7EC7196BDF3B00B50C82 /* Token+Generation.swift */,
				C9DC7EC3196BD5DF00B50C82 /* Token+Serialization.swift */,
				C9F5981A196E3E48002E4D0E /* Token+Persistence.swift */,
				C9003417196F7046009733E8 /* Keychain.swift */,
				C9F5981C196E6AD3002E4D0E /* Helpers */,
				C97C823B1946E51D00FD9F4C /* Supporting Files */,
			);
			path = OneTimePassword;
			sourceTree = "<group>";
		};
		C97C823B1946E51D00FD9F4C /* Supporting Files */ = {
			isa = PBXGroup;
			children = (
				C97C823C1946E51D00FD9F4C /* Info.plist */,
			);
			name = "Supporting Files";
			sourceTree = "<group>";
		};
		C97C82471946E51D00FD9F4C /* OneTimePasswordTests */ = {
			isa = PBXGroup;
			children = (
<<<<<<< HEAD
				C94B2006197774A20014A202 /* TokenTests.swift */,
				C95B10CB196D22B9000840AA /* TokenGenerationTests.swift */,
				C9290C2F1947D104008AE4DE /* TokenSerializationTests.swift */,
=======
				C93A2513196AFE1100F86892 /* OTPTokenGenerationTests.m */,
				C93A2514196AFE1100F86892 /* OTPTokenPersistenceTests.m */,
				C93A2515196AFE1100F86892 /* OTPTokenSerializationTests.m */,
				C983AB6E197F913400975003 /* OTPBase32Tests.m */,
>>>>>>> 0d36e03d
				C97C82481946E51D00FD9F4C /* Supporting Files */,
			);
			path = OneTimePasswordTests;
			sourceTree = "<group>";
		};
		C97C82481946E51D00FD9F4C /* Supporting Files */ = {
			isa = PBXGroup;
			children = (
				C97C82491946E51D00FD9F4C /* Info.plist */,
			);
			name = "Supporting Files";
			sourceTree = "<group>";
		};
		C9A486AA196F352E00524F51 /* OneTimePasswordLegacy */ = {
			isa = PBXGroup;
			children = (
				C9A486AD196F352E00524F51 /* OneTimePasswordLegacy.h */,
				C93A24FC196AF8E900F86892 /* OTPTypes.h */,
				C9DC7ECC196C4D3D00B50C82 /* OTPToken.swift */,
				C9A486AB196F352E00524F51 /* Supporting Files */,
			);
			path = OneTimePasswordLegacy;
			sourceTree = "<group>";
		};
		C9A486AB196F352E00524F51 /* Supporting Files */ = {
			isa = PBXGroup;
			children = (
				C9A486AC196F352E00524F51 /* Info.plist */,
			);
			name = "Supporting Files";
			sourceTree = "<group>";
		};
		C9A486B7196F352F00524F51 /* OneTimePasswordLegacyTests */ = {
			isa = PBXGroup;
			children = (
				C93A2513196AFE1100F86892 /* OTPTokenGenerationTests.m */,
				C93A2514196AFE1100F86892 /* OTPTokenPersistenceTests.m */,
				C93A2515196AFE1100F86892 /* OTPTokenSerializationTests.m */,
				C9C9FE23196D176300C7ACEE /* Helpers */,
				C9A486B8196F352F00524F51 /* Supporting Files */,
			);
			path = OneTimePasswordLegacyTests;
			sourceTree = "<group>";
		};
		C9A486B8196F352F00524F51 /* Supporting Files */ = {
			isa = PBXGroup;
			children = (
				C9A486B9196F352F00524F51 /* Info.plist */,
			);
			name = "Supporting Files";
			sourceTree = "<group>";
		};
		C9C9FE23196D176300C7ACEE /* Helpers */ = {
			isa = PBXGroup;
			children = (
				C9C9FE24196D181800C7ACEE /* OTPTypeStrings.h */,
				C9C9FE25196D181800C7ACEE /* OTPTypeStrings.m */,
				C9C9FE1F196D175B00C7ACEE /* NSDictionary+QueryString.h */,
				C9C9FE20196D175B00C7ACEE /* NSDictionary+QueryString.m */,
				C9C9FE1D196D175B00C7ACEE /* NSString+PercentEncoding.h */,
				C9C9FE1E196D175B00C7ACEE /* NSString+PercentEncoding.m */,
			);
			name = Helpers;
			sourceTree = "<group>";
		};
		C9F5981C196E6AD3002E4D0E /* Helpers */ = {
			isa = PBXGroup;
			children = (
				C9377D40196B93F900D6C67E /* OneTimePassword-Bridging-Header.h */,
				C93A24F6196AF8E900F86892 /* OTPPersistence.h */,
				C93A24F7196AF8E900F86892 /* OTPPersistence.m */,
				C96A4D83196E887F009FCB83 /* OTPSecurity.h */,
				C96A4D84196E887F009FCB83 /* OTPSecurity.m */,
				C93A24F4196AF8E900F86892 /* OTPGenerator.h */,
				C93A24F5196AF8E900F86892 /* OTPGenerator.m */,
			);
			name = Helpers;
			path = Legacy;
			sourceTree = "<group>";
		};
/* End PBXGroup section */

/* Begin PBXHeadersBuildPhase section */
		C97C82351946E51D00FD9F4C /* Headers */ = {
			isa = PBXHeadersBuildPhase;
			buildActionMask = 2147483647;
			files = (
				C96A4D85196E887F009FCB83 /* OTPSecurity.h in Headers */,
			);
			runOnlyForDeploymentPostprocessing = 0;
		};
		C9A486A6196F352E00524F51 /* Headers */ = {
			isa = PBXHeadersBuildPhase;
			buildActionMask = 2147483647;
			files = (
				C9A486CC196F4BD100524F51 /* OTPTypes.h in Headers */,
				C9A486AE196F352E00524F51 /* OneTimePasswordLegacy.h in Headers */,
			);
			runOnlyForDeploymentPostprocessing = 0;
		};
/* End PBXHeadersBuildPhase section */

/* Begin PBXNativeTarget section */
		C97C82371946E51D00FD9F4C /* OneTimePassword */ = {
			isa = PBXNativeTarget;
			buildConfigurationList = C97C824E1946E51D00FD9F4C /* Build configuration list for PBXNativeTarget "OneTimePassword" */;
			buildPhases = (
				D546BD042EBE4EDF9F8F7C62 /* Check Pods Manifest.lock */,
				C97C82331946E51D00FD9F4C /* Sources */,
				C97C82341946E51D00FD9F4C /* Frameworks */,
				C97C82351946E51D00FD9F4C /* Headers */,
				C97C82361946E51D00FD9F4C /* Resources */,
				4601C67B1F6043A68DEEBDF9 /* Copy Pods Resources */,
			);
			buildRules = (
			);
			dependencies = (
			);
			name = OneTimePassword;
			productName = OneTimePassword;
			productReference = C97C82381946E51D00FD9F4C /* OneTimePassword.framework */;
			productType = "com.apple.product-type.framework";
		};
		C97C82421946E51D00FD9F4C /* OneTimePasswordTests */ = {
			isa = PBXNativeTarget;
			buildConfigurationList = C97C82511946E51D00FD9F4C /* Build configuration list for PBXNativeTarget "OneTimePasswordTests" */;
			buildPhases = (
				C97C823F1946E51D00FD9F4C /* Sources */,
				C97C82401946E51D00FD9F4C /* Frameworks */,
				C97C82411946E51D00FD9F4C /* Resources */,
			);
			buildRules = (
			);
			dependencies = (
				C97C82461946E51D00FD9F4C /* PBXTargetDependency */,
			);
			name = OneTimePasswordTests;
			productName = OneTimePasswordTests;
			productReference = C97C82431946E51D00FD9F4C /* OneTimePasswordTests.xctest */;
			productType = "com.apple.product-type.bundle.unit-test";
		};
		C9A486A8196F352E00524F51 /* OneTimePasswordLegacy */ = {
			isa = PBXNativeTarget;
			buildConfigurationList = C9A486C0196F352F00524F51 /* Build configuration list for PBXNativeTarget "OneTimePasswordLegacy" */;
			buildPhases = (
				C9A486A4196F352E00524F51 /* Sources */,
				C9A486A5196F352E00524F51 /* Frameworks */,
				C9A486A6196F352E00524F51 /* Headers */,
				C9A486A7196F352E00524F51 /* Resources */,
			);
			buildRules = (
			);
			dependencies = (
				C9003416196F6C83009733E8 /* PBXTargetDependency */,
			);
			name = OneTimePasswordLegacy;
			productName = OneTimePasswordLegacy;
			productReference = C9A486A9196F352E00524F51 /* OneTimePasswordLegacy.framework */;
			productType = "com.apple.product-type.framework";
		};
		C9A486B2196F352E00524F51 /* OneTimePasswordLegacyTests */ = {
			isa = PBXNativeTarget;
			buildConfigurationList = C9A486C1196F352F00524F51 /* Build configuration list for PBXNativeTarget "OneTimePasswordLegacyTests" */;
			buildPhases = (
				C9A486AF196F352E00524F51 /* Sources */,
				C9A486B0196F352E00524F51 /* Frameworks */,
				C9A486B1196F352E00524F51 /* Resources */,
			);
			buildRules = (
			);
			dependencies = (
				C9A486B6196F352F00524F51 /* PBXTargetDependency */,
				C9A486C3196F353000524F51 /* PBXTargetDependency */,
			);
			name = OneTimePasswordLegacyTests;
			productName = OneTimePasswordLegacyTests;
			productReference = C9A486B3196F352E00524F51 /* OneTimePasswordLegacyTests.xctest */;
			productType = "com.apple.product-type.bundle.unit-test";
		};
/* End PBXNativeTarget section */

/* Begin PBXProject section */
		C97C822F1946E51D00FD9F4C /* Project object */ = {
			isa = PBXProject;
			attributes = {
				LastUpgradeCheck = 0600;
				ORGANIZATIONNAME = "Matt Rubin";
				TargetAttributes = {
					C97C82371946E51D00FD9F4C = {
						CreatedOnToolsVersion = 6.0;
					};
					C97C82421946E51D00FD9F4C = {
						CreatedOnToolsVersion = 6.0;
						TestTargetID = C97C82371946E51D00FD9F4C;
					};
					C9A486A8196F352E00524F51 = {
						CreatedOnToolsVersion = 6.0;
					};
					C9A486B2196F352E00524F51 = {
						CreatedOnToolsVersion = 6.0;
						TestTargetID = C9A486A8196F352E00524F51;
					};
				};
			};
			buildConfigurationList = C97C82321946E51D00FD9F4C /* Build configuration list for PBXProject "OneTimePassword" */;
			compatibilityVersion = "Xcode 3.2";
			developmentRegion = English;
			hasScannedForEncodings = 0;
			knownRegions = (
				en,
			);
			mainGroup = C97C822E1946E51D00FD9F4C;
			productRefGroup = C97C82391946E51D00FD9F4C /* Products */;
			projectDirPath = "";
			projectRoot = "";
			targets = (
				C97C82371946E51D00FD9F4C /* OneTimePassword */,
				C97C82421946E51D00FD9F4C /* OneTimePasswordTests */,
				C9A486A8196F352E00524F51 /* OneTimePasswordLegacy */,
				C9A486B2196F352E00524F51 /* OneTimePasswordLegacyTests */,
			);
		};
/* End PBXProject section */

/* Begin PBXResourcesBuildPhase section */
		C97C82361946E51D00FD9F4C /* Resources */ = {
			isa = PBXResourcesBuildPhase;
			buildActionMask = 2147483647;
			files = (
			);
			runOnlyForDeploymentPostprocessing = 0;
		};
		C97C82411946E51D00FD9F4C /* Resources */ = {
			isa = PBXResourcesBuildPhase;
			buildActionMask = 2147483647;
			files = (
			);
			runOnlyForDeploymentPostprocessing = 0;
		};
		C9A486A7196F352E00524F51 /* Resources */ = {
			isa = PBXResourcesBuildPhase;
			buildActionMask = 2147483647;
			files = (
			);
			runOnlyForDeploymentPostprocessing = 0;
		};
		C9A486B1196F352E00524F51 /* Resources */ = {
			isa = PBXResourcesBuildPhase;
			buildActionMask = 2147483647;
			files = (
			);
			runOnlyForDeploymentPostprocessing = 0;
		};
/* End PBXResourcesBuildPhase section */

/* Begin PBXShellScriptBuildPhase section */
		4601C67B1F6043A68DEEBDF9 /* Copy Pods Resources */ = {
			isa = PBXShellScriptBuildPhase;
			buildActionMask = 2147483647;
			files = (
			);
			inputPaths = (
			);
			name = "Copy Pods Resources";
			outputPaths = (
			);
			runOnlyForDeploymentPostprocessing = 0;
			shellPath = /bin/sh;
			shellScript = "\"${SRCROOT}/Pods/Pods-resources.sh\"\n";
			showEnvVarsInLog = 0;
		};
		D546BD042EBE4EDF9F8F7C62 /* Check Pods Manifest.lock */ = {
			isa = PBXShellScriptBuildPhase;
			buildActionMask = 2147483647;
			files = (
			);
			inputPaths = (
			);
			name = "Check Pods Manifest.lock";
			outputPaths = (
			);
			runOnlyForDeploymentPostprocessing = 0;
			shellPath = /bin/sh;
			shellScript = "diff \"${PODS_ROOT}/../Podfile.lock\" \"${PODS_ROOT}/Manifest.lock\" > /dev/null\nif [[ $? != 0 ]] ; then\n    cat << EOM\nerror: The sandbox is not in sync with the Podfile.lock. Run 'pod install' or update your CocoaPods installation.\nEOM\n    exit 1\nfi\n";
			showEnvVarsInLog = 0;
		};
/* End PBXShellScriptBuildPhase section */

/* Begin PBXSourcesBuildPhase section */
		C97C82331946E51D00FD9F4C /* Sources */ = {
			isa = PBXSourcesBuildPhase;
			buildActionMask = 2147483647;
			files = (
				C93A251A196B1BA400F86892 /* Token.swift in Sources */,
				C9DC7EC8196BDF3B00B50C82 /* Token+Generation.swift in Sources */,
				C96A4D86196E887F009FCB83 /* OTPSecurity.m in Sources */,
				C9F5981B196E3E48002E4D0E /* Token+Persistence.swift in Sources */,
				C93A2501196AF8E900F86892 /* OTPGenerator.m in Sources */,
				C9003418196F7046009733E8 /* Keychain.swift in Sources */,
				C93A2503196AF8E900F86892 /* OTPPersistence.m in Sources */,
				C9DC7EC4196BD5DF00B50C82 /* Token+Serialization.swift in Sources */,
			);
			runOnlyForDeploymentPostprocessing = 0;
		};
		C97C823F1946E51D00FD9F4C /* Sources */ = {
			isa = PBXSourcesBuildPhase;
			buildActionMask = 2147483647;
			files = (
<<<<<<< HEAD
				C94B2007197774A20014A202 /* TokenTests.swift in Sources */,
				C95B10CC196D22B9000840AA /* TokenGenerationTests.swift in Sources */,
				C9290C301947D104008AE4DE /* TokenSerializationTests.swift in Sources */,
			);
			runOnlyForDeploymentPostprocessing = 0;
		};
		C9A486A4196F352E00524F51 /* Sources */ = {
			isa = PBXSourcesBuildPhase;
			buildActionMask = 2147483647;
			files = (
				C9A486C4196F36E100524F51 /* OTPToken.swift in Sources */,
			);
			runOnlyForDeploymentPostprocessing = 0;
		};
		C9A486AF196F352E00524F51 /* Sources */ = {
			isa = PBXSourcesBuildPhase;
			buildActionMask = 2147483647;
			files = (
				C9A486CB196F38D500524F51 /* NSString+PercentEncoding.m in Sources */,
				C9A486C6196F38C100524F51 /* OTPTokenGenerationTests.m in Sources */,
				C9A486C8196F38C800524F51 /* OTPTokenSerializationTests.m in Sources */,
				C9A486CA196F38D100524F51 /* NSDictionary+QueryString.m in Sources */,
				C9A486C9196F38CD00524F51 /* OTPTypeStrings.m in Sources */,
				C9A486C7196F38C400524F51 /* OTPTokenPersistenceTests.m in Sources */,
=======
				C93A2516196AFE1100F86892 /* OTPTokenGenerationTests.m in Sources */,
				C983AB6F197F913400975003 /* OTPBase32Tests.m in Sources */,
				C93A2517196AFE1100F86892 /* OTPTokenPersistenceTests.m in Sources */,
				C93A2518196AFE1100F86892 /* OTPTokenSerializationTests.m in Sources */,
>>>>>>> 0d36e03d
			);
			runOnlyForDeploymentPostprocessing = 0;
		};
/* End PBXSourcesBuildPhase section */

/* Begin PBXTargetDependency section */
		C9003416196F6C83009733E8 /* PBXTargetDependency */ = {
			isa = PBXTargetDependency;
			target = C97C82371946E51D00FD9F4C /* OneTimePassword */;
			targetProxy = C9003415196F6C83009733E8 /* PBXContainerItemProxy */;
		};
		C97C82461946E51D00FD9F4C /* PBXTargetDependency */ = {
			isa = PBXTargetDependency;
			target = C97C82371946E51D00FD9F4C /* OneTimePassword */;
			targetProxy = C97C82451946E51D00FD9F4C /* PBXContainerItemProxy */;
		};
		C9A486B6196F352F00524F51 /* PBXTargetDependency */ = {
			isa = PBXTargetDependency;
			target = C9A486A8196F352E00524F51 /* OneTimePasswordLegacy */;
			targetProxy = C9A486B5196F352F00524F51 /* PBXContainerItemProxy */;
		};
		C9A486C3196F353000524F51 /* PBXTargetDependency */ = {
			isa = PBXTargetDependency;
			target = C9A486A8196F352E00524F51 /* OneTimePasswordLegacy */;
			targetProxy = C9A486C2196F353000524F51 /* PBXContainerItemProxy */;
		};
/* End PBXTargetDependency section */

/* Begin XCBuildConfiguration section */
		C97C824C1946E51D00FD9F4C /* Debug */ = {
			isa = XCBuildConfiguration;
			buildSettings = {
				ALWAYS_SEARCH_USER_PATHS = NO;
				CLANG_ENABLE_MODULES = YES;
				CLANG_ENABLE_OBJC_ARC = YES;
				CLANG_WARN_BOOL_CONVERSION = YES;
				CLANG_WARN_CONSTANT_CONVERSION = YES;
				CLANG_WARN_DIRECT_OBJC_ISA_USAGE = YES_ERROR;
				CLANG_WARN_EMPTY_BODY = YES;
				CLANG_WARN_ENUM_CONVERSION = YES;
				CLANG_WARN_INT_CONVERSION = YES;
				CLANG_WARN_OBJC_ROOT_CLASS = YES_ERROR;
				CLANG_WARN_UNREACHABLE_CODE = YES;
				CLANG_WARN__DUPLICATE_METHOD_MATCH = YES;
				COPY_PHASE_STRIP = NO;
				CURRENT_PROJECT_VERSION = 1;
				ENABLE_STRICT_OBJC_MSGSEND = YES;
				GCC_DYNAMIC_NO_PIC = NO;
				GCC_OPTIMIZATION_LEVEL = 0;
				GCC_SYMBOLS_PRIVATE_EXTERN = NO;
				GCC_WARN_64_TO_32_BIT_CONVERSION = YES;
				GCC_WARN_ABOUT_RETURN_TYPE = YES_ERROR;
				GCC_WARN_UNDECLARED_SELECTOR = YES;
				GCC_WARN_UNINITIALIZED_AUTOS = YES_AGGRESSIVE;
				GCC_WARN_UNUSED_FUNCTION = YES;
				GCC_WARN_UNUSED_VARIABLE = YES;
				IPHONEOS_DEPLOYMENT_TARGET = 8.0;
				ONLY_ACTIVE_ARCH = YES;
				SDKROOT = iphoneos;
				SWIFT_OPTIMIZATION_LEVEL = "-Onone";
				TARGETED_DEVICE_FAMILY = "1,2";
				VERSIONING_SYSTEM = "apple-generic";
			};
			name = Debug;
		};
		C97C824D1946E51D00FD9F4C /* Release */ = {
			isa = XCBuildConfiguration;
			buildSettings = {
				ALWAYS_SEARCH_USER_PATHS = NO;
				CLANG_ENABLE_MODULES = YES;
				CLANG_ENABLE_OBJC_ARC = YES;
				CLANG_WARN_BOOL_CONVERSION = YES;
				CLANG_WARN_CONSTANT_CONVERSION = YES;
				CLANG_WARN_DIRECT_OBJC_ISA_USAGE = YES_ERROR;
				CLANG_WARN_EMPTY_BODY = YES;
				CLANG_WARN_ENUM_CONVERSION = YES;
				CLANG_WARN_INT_CONVERSION = YES;
				CLANG_WARN_OBJC_ROOT_CLASS = YES_ERROR;
				CLANG_WARN_UNREACHABLE_CODE = YES;
				CLANG_WARN__DUPLICATE_METHOD_MATCH = YES;
				COPY_PHASE_STRIP = YES;
				CURRENT_PROJECT_VERSION = 1;
				ENABLE_NS_ASSERTIONS = NO;
				ENABLE_STRICT_OBJC_MSGSEND = YES;
				GCC_WARN_64_TO_32_BIT_CONVERSION = YES;
				GCC_WARN_ABOUT_RETURN_TYPE = YES_ERROR;
				GCC_WARN_UNDECLARED_SELECTOR = YES;
				GCC_WARN_UNINITIALIZED_AUTOS = YES_AGGRESSIVE;
				GCC_WARN_UNUSED_FUNCTION = YES;
				GCC_WARN_UNUSED_VARIABLE = YES;
				IPHONEOS_DEPLOYMENT_TARGET = 8.0;
				SDKROOT = iphoneos;
				TARGETED_DEVICE_FAMILY = "1,2";
				VALIDATE_PRODUCT = YES;
				VERSIONING_SYSTEM = "apple-generic";
			};
			name = Release;
		};
		C97C824F1946E51D00FD9F4C /* Debug */ = {
			isa = XCBuildConfiguration;
			baseConfigurationReference = CA0307BA64104BFF93EB7509 /* Pods.xcconfig */;
			buildSettings = {
				DEFINES_MODULE = YES;
				DYLIB_COMPATIBILITY_VERSION = 1;
				DYLIB_CURRENT_VERSION = 1;
				DYLIB_INSTALL_NAME_BASE = "@rpath";
				INFOPLIST_FILE = OneTimePassword/Info.plist;
				LD_RUNPATH_SEARCH_PATHS = "$(inherited) @executable_path/Frameworks @loader_path/Frameworks";
				PRODUCT_NAME = "$(TARGET_NAME)";
				SKIP_INSTALL = YES;
				SWIFT_INSTALL_OBJC_HEADER = NO;
				SWIFT_OBJC_BRIDGING_HEADER = "OneTimePassword/Legacy/OneTimePassword-Bridging-Header.h";
			};
			name = Debug;
		};
		C97C82501946E51D00FD9F4C /* Release */ = {
			isa = XCBuildConfiguration;
			baseConfigurationReference = CA0307BA64104BFF93EB7509 /* Pods.xcconfig */;
			buildSettings = {
				DEFINES_MODULE = YES;
				DYLIB_COMPATIBILITY_VERSION = 1;
				DYLIB_CURRENT_VERSION = 1;
				DYLIB_INSTALL_NAME_BASE = "@rpath";
				INFOPLIST_FILE = OneTimePassword/Info.plist;
				LD_RUNPATH_SEARCH_PATHS = "$(inherited) @executable_path/Frameworks @loader_path/Frameworks";
				PRODUCT_NAME = "$(TARGET_NAME)";
				SKIP_INSTALL = YES;
				SWIFT_INSTALL_OBJC_HEADER = NO;
				SWIFT_OBJC_BRIDGING_HEADER = "OneTimePassword/Legacy/OneTimePassword-Bridging-Header.h";
			};
			name = Release;
		};
		C97C82521946E51D00FD9F4C /* Debug */ = {
			isa = XCBuildConfiguration;
			baseConfigurationReference = CA0307BA64104BFF93EB7509 /* Pods.xcconfig */;
			buildSettings = {
				FRAMEWORK_SEARCH_PATHS = (
					"$(SDKROOT)/Developer/Library/Frameworks",
					"$(inherited)",
				);
				INFOPLIST_FILE = OneTimePasswordTests/Info.plist;
				LD_RUNPATH_SEARCH_PATHS = "$(inherited) @executable_path/Frameworks @loader_path/Frameworks";
				PRODUCT_NAME = "$(TARGET_NAME)";
			};
			name = Debug;
		};
		C97C82531946E51D00FD9F4C /* Release */ = {
			isa = XCBuildConfiguration;
			baseConfigurationReference = CA0307BA64104BFF93EB7509 /* Pods.xcconfig */;
			buildSettings = {
				FRAMEWORK_SEARCH_PATHS = (
					"$(SDKROOT)/Developer/Library/Frameworks",
					"$(inherited)",
				);
				INFOPLIST_FILE = OneTimePasswordTests/Info.plist;
				LD_RUNPATH_SEARCH_PATHS = "$(inherited) @executable_path/Frameworks @loader_path/Frameworks";
				PRODUCT_NAME = "$(TARGET_NAME)";
			};
			name = Release;
		};
		C9A486BC196F352F00524F51 /* Debug */ = {
			isa = XCBuildConfiguration;
			baseConfigurationReference = CA0307BA64104BFF93EB7509 /* Pods.xcconfig */;
			buildSettings = {
				DEFINES_MODULE = YES;
				DYLIB_COMPATIBILITY_VERSION = 1;
				DYLIB_CURRENT_VERSION = 1;
				DYLIB_INSTALL_NAME_BASE = "@rpath";
				INFOPLIST_FILE = OneTimePasswordLegacy/Info.plist;
				LD_RUNPATH_SEARCH_PATHS = "$(inherited) @executable_path/Frameworks @loader_path/Frameworks";
				PRODUCT_NAME = "$(TARGET_NAME)";
				SKIP_INSTALL = YES;
			};
			name = Debug;
		};
		C9A486BD196F352F00524F51 /* Release */ = {
			isa = XCBuildConfiguration;
			baseConfigurationReference = CA0307BA64104BFF93EB7509 /* Pods.xcconfig */;
			buildSettings = {
				DEFINES_MODULE = YES;
				DYLIB_COMPATIBILITY_VERSION = 1;
				DYLIB_CURRENT_VERSION = 1;
				DYLIB_INSTALL_NAME_BASE = "@rpath";
				INFOPLIST_FILE = OneTimePasswordLegacy/Info.plist;
				LD_RUNPATH_SEARCH_PATHS = "$(inherited) @executable_path/Frameworks @loader_path/Frameworks";
				PRODUCT_NAME = "$(TARGET_NAME)";
				SKIP_INSTALL = YES;
			};
			name = Release;
		};
		C9A486BE196F352F00524F51 /* Debug */ = {
			isa = XCBuildConfiguration;
			baseConfigurationReference = CA0307BA64104BFF93EB7509 /* Pods.xcconfig */;
			buildSettings = {
				CLANG_CXX_LANGUAGE_STANDARD = "gnu++0x";
				CLANG_CXX_LIBRARY = "libc++";
				FRAMEWORK_SEARCH_PATHS = (
					"$(SDKROOT)/Developer/Library/Frameworks",
					"$(inherited)",
				);
				GCC_C_LANGUAGE_STANDARD = gnu99;
				GCC_PREPROCESSOR_DEFINITIONS = (
					"DEBUG=1",
					"$(inherited)",
				);
				INFOPLIST_FILE = OneTimePasswordLegacyTests/Info.plist;
				LD_RUNPATH_SEARCH_PATHS = "$(inherited) @executable_path/Frameworks @loader_path/Frameworks";
				METAL_ENABLE_DEBUG_INFO = YES;
				PRODUCT_NAME = "$(TARGET_NAME)";
			};
			name = Debug;
		};
		C9A486BF196F352F00524F51 /* Release */ = {
			isa = XCBuildConfiguration;
			baseConfigurationReference = CA0307BA64104BFF93EB7509 /* Pods.xcconfig */;
			buildSettings = {
				CLANG_CXX_LANGUAGE_STANDARD = "gnu++0x";
				CLANG_CXX_LIBRARY = "libc++";
				FRAMEWORK_SEARCH_PATHS = (
					"$(SDKROOT)/Developer/Library/Frameworks",
					"$(inherited)",
				);
				GCC_C_LANGUAGE_STANDARD = gnu99;
				INFOPLIST_FILE = OneTimePasswordLegacyTests/Info.plist;
				LD_RUNPATH_SEARCH_PATHS = "$(inherited) @executable_path/Frameworks @loader_path/Frameworks";
				METAL_ENABLE_DEBUG_INFO = NO;
				PRODUCT_NAME = "$(TARGET_NAME)";
			};
			name = Release;
		};
/* End XCBuildConfiguration section */

/* Begin XCConfigurationList section */
		C97C82321946E51D00FD9F4C /* Build configuration list for PBXProject "OneTimePassword" */ = {
			isa = XCConfigurationList;
			buildConfigurations = (
				C97C824C1946E51D00FD9F4C /* Debug */,
				C97C824D1946E51D00FD9F4C /* Release */,
			);
			defaultConfigurationIsVisible = 0;
			defaultConfigurationName = Release;
		};
		C97C824E1946E51D00FD9F4C /* Build configuration list for PBXNativeTarget "OneTimePassword" */ = {
			isa = XCConfigurationList;
			buildConfigurations = (
				C97C824F1946E51D00FD9F4C /* Debug */,
				C97C82501946E51D00FD9F4C /* Release */,
			);
			defaultConfigurationIsVisible = 0;
			defaultConfigurationName = Release;
		};
		C97C82511946E51D00FD9F4C /* Build configuration list for PBXNativeTarget "OneTimePasswordTests" */ = {
			isa = XCConfigurationList;
			buildConfigurations = (
				C97C82521946E51D00FD9F4C /* Debug */,
				C97C82531946E51D00FD9F4C /* Release */,
			);
			defaultConfigurationIsVisible = 0;
			defaultConfigurationName = Release;
		};
		C9A486C0196F352F00524F51 /* Build configuration list for PBXNativeTarget "OneTimePasswordLegacy" */ = {
			isa = XCConfigurationList;
			buildConfigurations = (
				C9A486BC196F352F00524F51 /* Debug */,
				C9A486BD196F352F00524F51 /* Release */,
			);
			defaultConfigurationIsVisible = 0;
			defaultConfigurationName = Release;
		};
		C9A486C1196F352F00524F51 /* Build configuration list for PBXNativeTarget "OneTimePasswordLegacyTests" */ = {
			isa = XCConfigurationList;
			buildConfigurations = (
				C9A486BE196F352F00524F51 /* Debug */,
				C9A486BF196F352F00524F51 /* Release */,
			);
			defaultConfigurationIsVisible = 0;
			defaultConfigurationName = Release;
		};
/* End XCConfigurationList section */
	};
	rootObject = C97C822F1946E51D00FD9F4C /* Project object */;
}<|MERGE_RESOLUTION|>--- conflicted
+++ resolved
@@ -18,7 +18,6 @@
 		C96A4D85196E887F009FCB83 /* OTPSecurity.h in Headers */ = {isa = PBXBuildFile; fileRef = C96A4D83196E887F009FCB83 /* OTPSecurity.h */; };
 		C96A4D86196E887F009FCB83 /* OTPSecurity.m in Sources */ = {isa = PBXBuildFile; fileRef = C96A4D84196E887F009FCB83 /* OTPSecurity.m */; };
 		C97C82441946E51D00FD9F4C /* OneTimePassword.framework in Frameworks */ = {isa = PBXBuildFile; fileRef = C97C82381946E51D00FD9F4C /* OneTimePassword.framework */; };
-<<<<<<< HEAD
 		C9A486AE196F352E00524F51 /* OneTimePasswordLegacy.h in Headers */ = {isa = PBXBuildFile; fileRef = C9A486AD196F352E00524F51 /* OneTimePasswordLegacy.h */; settings = {ATTRIBUTES = (Public, ); }; };
 		C9A486B4196F352F00524F51 /* OneTimePasswordLegacy.framework in Frameworks */ = {isa = PBXBuildFile; fileRef = C9A486A9196F352E00524F51 /* OneTimePasswordLegacy.framework */; };
 		C9A486C4196F36E100524F51 /* OTPToken.swift in Sources */ = {isa = PBXBuildFile; fileRef = C9DC7ECC196C4D3D00B50C82 /* OTPToken.swift */; };
@@ -32,9 +31,7 @@
 		C9DC7EC4196BD5DF00B50C82 /* Token+Serialization.swift in Sources */ = {isa = PBXBuildFile; fileRef = C9DC7EC3196BD5DF00B50C82 /* Token+Serialization.swift */; };
 		C9DC7EC8196BDF3B00B50C82 /* Token+Generation.swift in Sources */ = {isa = PBXBuildFile; fileRef = C9DC7EC7196BDF3B00B50C82 /* Token+Generation.swift */; };
 		C9F5981B196E3E48002E4D0E /* Token+Persistence.swift in Sources */ = {isa = PBXBuildFile; fileRef = C9F5981A196E3E48002E4D0E /* Token+Persistence.swift */; };
-=======
 		C983AB6F197F913400975003 /* OTPBase32Tests.m in Sources */ = {isa = PBXBuildFile; fileRef = C983AB6E197F913400975003 /* OTPBase32Tests.m */; };
->>>>>>> 0d36e03d
 /* End PBXBuildFile section */
 
 /* Begin PBXContainerItemProxy section */
@@ -90,7 +87,6 @@
 		C97C823C1946E51D00FD9F4C /* Info.plist */ = {isa = PBXFileReference; lastKnownFileType = text.plist.xml; path = Info.plist; sourceTree = "<group>"; };
 		C97C82431946E51D00FD9F4C /* OneTimePasswordTests.xctest */ = {isa = PBXFileReference; explicitFileType = wrapper.cfbundle; includeInIndex = 0; path = OneTimePasswordTests.xctest; sourceTree = BUILT_PRODUCTS_DIR; };
 		C97C82491946E51D00FD9F4C /* Info.plist */ = {isa = PBXFileReference; lastKnownFileType = text.plist.xml; path = Info.plist; sourceTree = "<group>"; };
-<<<<<<< HEAD
 		C9A486A9196F352E00524F51 /* OneTimePasswordLegacy.framework */ = {isa = PBXFileReference; explicitFileType = wrapper.framework; includeInIndex = 0; path = OneTimePasswordLegacy.framework; sourceTree = BUILT_PRODUCTS_DIR; };
 		C9A486AC196F352E00524F51 /* Info.plist */ = {isa = PBXFileReference; lastKnownFileType = text.plist.xml; path = Info.plist; sourceTree = "<group>"; };
 		C9A486AD196F352E00524F51 /* OneTimePasswordLegacy.h */ = {isa = PBXFileReference; lastKnownFileType = sourcecode.c.h; path = OneTimePasswordLegacy.h; sourceTree = "<group>"; };
@@ -106,9 +102,7 @@
 		C9DC7EC7196BDF3B00B50C82 /* Token+Generation.swift */ = {isa = PBXFileReference; fileEncoding = 4; lastKnownFileType = sourcecode.swift; path = "Token+Generation.swift"; sourceTree = "<group>"; };
 		C9DC7ECC196C4D3D00B50C82 /* OTPToken.swift */ = {isa = PBXFileReference; fileEncoding = 4; lastKnownFileType = sourcecode.swift; path = OTPToken.swift; sourceTree = "<group>"; };
 		C9F5981A196E3E48002E4D0E /* Token+Persistence.swift */ = {isa = PBXFileReference; fileEncoding = 4; lastKnownFileType = sourcecode.swift; path = "Token+Persistence.swift"; sourceTree = "<group>"; };
-=======
 		C983AB6E197F913400975003 /* OTPBase32Tests.m */ = {isa = PBXFileReference; fileEncoding = 4; lastKnownFileType = sourcecode.c.objc; path = OTPBase32Tests.m; sourceTree = "<group>"; };
->>>>>>> 0d36e03d
 		CA0307BA64104BFF93EB7509 /* Pods.xcconfig */ = {isa = PBXFileReference; includeInIndex = 1; lastKnownFileType = text.xcconfig; name = Pods.xcconfig; path = Pods/Pods.xcconfig; sourceTree = "<group>"; };
 /* End PBXFileReference section */
 
@@ -204,16 +198,10 @@
 		C97C82471946E51D00FD9F4C /* OneTimePasswordTests */ = {
 			isa = PBXGroup;
 			children = (
-<<<<<<< HEAD
 				C94B2006197774A20014A202 /* TokenTests.swift */,
 				C95B10CB196D22B9000840AA /* TokenGenerationTests.swift */,
 				C9290C2F1947D104008AE4DE /* TokenSerializationTests.swift */,
-=======
-				C93A2513196AFE1100F86892 /* OTPTokenGenerationTests.m */,
-				C93A2514196AFE1100F86892 /* OTPTokenPersistenceTests.m */,
-				C93A2515196AFE1100F86892 /* OTPTokenSerializationTests.m */,
 				C983AB6E197F913400975003 /* OTPBase32Tests.m */,
->>>>>>> 0d36e03d
 				C97C82481946E51D00FD9F4C /* Supporting Files */,
 			);
 			path = OneTimePasswordTests;
@@ -522,10 +510,10 @@
 			isa = PBXSourcesBuildPhase;
 			buildActionMask = 2147483647;
 			files = (
-<<<<<<< HEAD
 				C94B2007197774A20014A202 /* TokenTests.swift in Sources */,
 				C95B10CC196D22B9000840AA /* TokenGenerationTests.swift in Sources */,
 				C9290C301947D104008AE4DE /* TokenSerializationTests.swift in Sources */,
+				C983AB6F197F913400975003 /* OTPBase32Tests.m in Sources */,
 			);
 			runOnlyForDeploymentPostprocessing = 0;
 		};
@@ -547,12 +535,6 @@
 				C9A486CA196F38D100524F51 /* NSDictionary+QueryString.m in Sources */,
 				C9A486C9196F38CD00524F51 /* OTPTypeStrings.m in Sources */,
 				C9A486C7196F38C400524F51 /* OTPTokenPersistenceTests.m in Sources */,
-=======
-				C93A2516196AFE1100F86892 /* OTPTokenGenerationTests.m in Sources */,
-				C983AB6F197F913400975003 /* OTPBase32Tests.m in Sources */,
-				C93A2517196AFE1100F86892 /* OTPTokenPersistenceTests.m in Sources */,
-				C93A2518196AFE1100F86892 /* OTPTokenSerializationTests.m in Sources */,
->>>>>>> 0d36e03d
 			);
 			runOnlyForDeploymentPostprocessing = 0;
 		};
