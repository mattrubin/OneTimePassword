--- conflicted
+++ resolved
@@ -131,13 +131,7 @@
         if string == kFactorCounterKey {
             if let counter: UInt64 = parse(queryDictionary[kQueryCounterKey],
                 with: {
-<<<<<<< HEAD
-                    errno = 0
-                    let counterValue = strtoull(($0 as NSString).utf8String, nil, 10)
-                    guard errno == 0 else {
-=======
                     guard let counterValue = UInt64($0, radix: 10) else {
->>>>>>> feeda6f1
                         return nil
                     }
                     return counterValue
