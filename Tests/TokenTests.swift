//
//  TokenTests.swift
//  OneTimePassword
//
//  Copyright (c) 2014-2019 Matt Rubin and the OneTimePassword authors
//
//  Permission is hereby granted, free of charge, to any person obtaining a copy
//  of this software and associated documentation files (the "Software"), to deal
//  in the Software without restriction, including without limitation the rights
//  to use, copy, modify, merge, publish, distribute, sublicense, and/or sell
//  copies of the Software, and to permit persons to whom the Software is
//  furnished to do so, subject to the following conditions:
//
//  The above copyright notice and this permission notice shall be included in all
//  copies or substantial portions of the Software.
//
//  THE SOFTWARE IS PROVIDED "AS IS", WITHOUT WARRANTY OF ANY KIND, EXPRESS OR
//  IMPLIED, INCLUDING BUT NOT LIMITED TO THE WARRANTIES OF MERCHANTABILITY,
//  FITNESS FOR A PARTICULAR PURPOSE AND NONINFRINGEMENT. IN NO EVENT SHALL THE
//  AUTHORS OR COPYRIGHT HOLDERS BE LIABLE FOR ANY CLAIM, DAMAGES OR OTHER
//  LIABILITY, WHETHER IN AN ACTION OF CONTRACT, TORT OR OTHERWISE, ARISING FROM,
//  OUT OF OR IN CONNECTION WITH THE SOFTWARE OR THE USE OR OTHER DEALINGS IN THE
//  SOFTWARE.
//

import XCTest
import OneTimePassword

class TokenTests: XCTestCase {
    let secretData = "12345678901234567890".data(using: String.Encoding.ascii)!
    let otherSecretData = "09876543210987654321".data(using: String.Encoding.ascii)!

    func testInit() throws {
        // Create a token
        let name = "Test Name"
        let issuer = "Test Issuer"
        let generator = try Generator(
            factor: .counter(111),
            secret: secretData,
            algorithm: .sha1,
            digits: 6
        )

        let token = Token(
            name: name,
            issuer: issuer,
            generator: generator
        )

        XCTAssertEqual(token.name, name)
        XCTAssertEqual(token.issuer, issuer)
        XCTAssertEqual(token.generator, generator)

        // Create another token
<<<<<<< HEAD
        let other_name = "Other Test Name"
        let other_issuer = "Other Test Issuer"
        let other_generator = try Generator(
=======
        let otherName = "Other Test Name"
        let otherIssuer = "Other Test Issuer"
        guard let otherGenerator = Generator(
>>>>>>> 8e44891c
            factor: .timer(period: 123),
            secret: otherSecretData,
            algorithm: .sha512,
            digits: 8
        )

        let otherToken = Token(
            name: otherName,
            issuer: otherIssuer,
            generator: otherGenerator
        )

        XCTAssertEqual(otherToken.name, otherName)
        XCTAssertEqual(otherToken.issuer, otherIssuer)
        XCTAssertEqual(otherToken.generator, otherGenerator)

        // Ensure the tokens are different
        XCTAssertNotEqual(token.name, otherToken.name)
        XCTAssertNotEqual(token.issuer, otherToken.issuer)
        XCTAssertNotEqual(token.generator, otherToken.generator)
    }

    func testDefaults() throws {
        let generator = try Generator(
            factor: .counter(0),
            secret: Data(),
            algorithm: .sha1,
            digits: 6
<<<<<<< HEAD
        )
        let n = "Test Name"
        let i = "Test Issuer"
=======
        ) else {
            XCTFail("Failed to construct Generator.")
            return
        }
        let name = "Test Name"
        let issuer = "Test Issuer"
>>>>>>> 8e44891c

        let tokenWithDefaultName = Token(issuer: issuer, generator: generator)
        XCTAssertEqual(tokenWithDefaultName.name, "")
        XCTAssertEqual(tokenWithDefaultName.issuer, issuer)

        let tokenWithDefaultIssuer = Token(name: name, generator: generator)
        XCTAssertEqual(tokenWithDefaultIssuer.name, name)
        XCTAssertEqual(tokenWithDefaultIssuer.issuer, "")

        let tokenWithAllDefaults = Token(generator: generator)
        XCTAssertEqual(tokenWithAllDefaults.name, "")
        XCTAssertEqual(tokenWithAllDefaults.issuer, "")
    }

    func testCurrentPassword() throws {
        let timerGenerator = try Generator(
            factor: .timer(period: 30),
            secret: secretData,
            algorithm: .sha1,
            digits: 6
        )
        let timerToken = Token(generator: timerGenerator)

        do {
            let password = try timerToken.generator.password(at: Date())
            XCTAssertEqual(timerToken.currentPassword, password)

            let oldPassword = try timerToken.generator.password(at: Date(timeIntervalSince1970: 0))
            XCTAssertNotEqual(timerToken.currentPassword, oldPassword)
        } catch {
            XCTFail("Failed to generate password with error: \(error)")
            return
        }

        let counterGenerator = try Generator(
            factor: .counter(12345),
            secret: otherSecretData,
            algorithm: .sha1,
            digits: 6
        )
        let counterToken = Token(generator: counterGenerator)

        do {
            let password = try counterToken.generator.password(at: Date())
            XCTAssertEqual(counterToken.currentPassword, password)

            let oldPassword = try counterToken.generator.password(at: Date(timeIntervalSince1970: 0))
            XCTAssertEqual(counterToken.currentPassword, oldPassword)
        } catch {
            XCTFail("Failed to generate password with error: \(error)")
            return
        }
    }

    func testUpdatedToken() throws {
        let timerGenerator = try Generator(
            factor: .timer(period: 30),
            secret: secretData,
            algorithm: .sha1,
            digits: 6
        )
        let timerToken = Token(generator: timerGenerator)

        let updatedTimerToken = timerToken.updatedToken()
        XCTAssertEqual(updatedTimerToken, timerToken)

        let count: UInt64 = 12345
        let counterGenerator = try Generator(
            factor: .counter(count),
            secret: otherSecretData,
            algorithm: .sha1,
            digits: 6
        )
        let counterToken = Token(generator: counterGenerator)

        let updatedCounterToken = counterToken.updatedToken()
        XCTAssertNotEqual(updatedCounterToken, counterToken)

        XCTAssertEqual(updatedCounterToken.name, counterToken.name)
        XCTAssertEqual(updatedCounterToken.issuer, counterToken.issuer)
        XCTAssertEqual(updatedCounterToken.generator.secret, counterToken.generator.secret)
        XCTAssertEqual(updatedCounterToken.generator.algorithm, counterToken.generator.algorithm)
        XCTAssertEqual(updatedCounterToken.generator.digits, counterToken.generator.digits)

        let updatedFactor = Generator.Factor.counter(count + 1)
        XCTAssertEqual(updatedCounterToken.generator.factor, updatedFactor)
    }
}<|MERGE_RESOLUTION|>--- conflicted
+++ resolved
@@ -52,15 +52,9 @@
         XCTAssertEqual(token.generator, generator)
 
         // Create another token
-<<<<<<< HEAD
-        let other_name = "Other Test Name"
-        let other_issuer = "Other Test Issuer"
-        let other_generator = try Generator(
-=======
         let otherName = "Other Test Name"
         let otherIssuer = "Other Test Issuer"
-        guard let otherGenerator = Generator(
->>>>>>> 8e44891c
+        let otherGenerator = try Generator(
             factor: .timer(period: 123),
             secret: otherSecretData,
             algorithm: .sha512,
@@ -89,18 +83,9 @@
             secret: Data(),
             algorithm: .sha1,
             digits: 6
-<<<<<<< HEAD
         )
-        let n = "Test Name"
-        let i = "Test Issuer"
-=======
-        ) else {
-            XCTFail("Failed to construct Generator.")
-            return
-        }
         let name = "Test Name"
         let issuer = "Test Issuer"
->>>>>>> 8e44891c
 
         let tokenWithDefaultName = Token(issuer: issuer, generator: generator)
         XCTAssertEqual(tokenWithDefaultName.name, "")
